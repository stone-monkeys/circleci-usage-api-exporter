--- conflicted
+++ resolved
@@ -70,15 +70,6 @@
 * [**API Reference**](https://circleci.com/docs/api/v2/index.html#tag/Usage) - Usage API endpoints and data schema
 * **[Examples](examples/)** - BI tool templates, analysis notebooks, and integration guides
 
-<<<<<<< HEAD
-## Contributing
-=======
-- A CircleCI [personal API token](https://circleci.com/docs/managing-api-tokens/#creating-a-personal-api-token) is required in order to use the API. This is saved with the name `CIRCLECI_API_TOKEN`, in a context.
-- A date range is required. These are specified using the `START_DATE` and `END_DATE` environment variables
-- An organisation ID is required. This defaults to the ID of the organisation that is executing the job on CircleCI.
-- If sending metrics to Datadog, then a `DD_API_KEY` is required.
->>>>>>> fe31ec6b
-
 ### Ways to Contribute
 
 * Request additions
